--- conflicted
+++ resolved
@@ -24,10 +24,7 @@
 
 from setuptools import setup, find_packages
 
-<<<<<<< HEAD
-=======
 
->>>>>>> 5788d48a
 with open("LICENSE.md") as f:
     license = f.read()
 
@@ -43,21 +40,10 @@
     license=license,
     packages=find_packages(exclude=("tests", "docs")),
     python_requires='>=3.7',
-<<<<<<< HEAD
     py_modules=['uo_cli'],
-    install_requires=[
-        'ditto @ git+https://github.com/NREL/ditto.git',
-        'opendssdirect.py>=0.6',
-        'pandas>=1.2',
-        'networkx>=2.5',
-        'traitlets>=5.0',
-        'click>=7.1'
-    ],
     entry_points='''
         [console_scripts]
         uo_cli=uo_cli:cli
     '''
-=======
     install_requires=requirements
->>>>>>> 5788d48a
 )