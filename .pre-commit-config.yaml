repos:
  - repo: https://github.com/pre-commit/pre-commit-hooks
    rev: v4.4.0
    hooks:
      - id: check-ast
      - id: end-of-file-fixer
      - id: trailing-whitespace
      - id: check-toml
      - id: check-yaml
      - id: check-json
      - id: name-tests-test
        args: ["--pytest-test-first"]
      - id: fix-byte-order-marker
      - id: check-case-conflict
      - id: check-docstring-first
      - id: check-executables-have-shebangs
      - id: check-merge-conflict
      - id: debug-statements
      # - id: detect-aws-credentials
      - id: detect-private-key
  # - repo: meta
    # hooks:
      # - id: check-useless-excludes # Ensure the exclude syntax is correct
      # - id: check-hooks-apply # Fails if a hook doesn't apply to any file
  - repo: https://github.com/astral-sh/ruff-pre-commit
    # Ruff version.
    rev: v0.0.285
    hooks:
      - id: ruff
        args: [--fix, --exit-non-zero-on-fix]
        types_or: [python, pyi, jupyter]
  - repo: https://github.com/psf/black
    rev: 23.7.0
    hooks:
    - id: black-jupyter
<<<<<<< HEAD
  # - repo: https://github.com/charliermarsh/ruff-pre-commit
  #   rev: 'v0.0.258'
  #   hooks:
  #     - id: ruff
=======
>>>>>>> faa1cd88
default_language_version:
  python: python3.10
# Don't check dirs/files that are brought in from other repositories
# exclude: resources/samplers/|resources/options_lookup.tsv<|MERGE_RESOLUTION|>--- conflicted
+++ resolved
@@ -33,13 +33,6 @@
     rev: 23.7.0
     hooks:
     - id: black-jupyter
-<<<<<<< HEAD
-  # - repo: https://github.com/charliermarsh/ruff-pre-commit
-  #   rev: 'v0.0.258'
-  #   hooks:
-  #     - id: ruff
-=======
->>>>>>> faa1cd88
 default_language_version:
   python: python3.10
 # Don't check dirs/files that are brought in from other repositories
